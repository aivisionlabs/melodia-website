"use client";

import { useEffect, useState, Suspense } from "react";
import { useRouter, useSearchParams } from "next/navigation";
import Link from "next/link";
import Image from "next/image";
import { Button } from "@/components/ui/button";
import { useAuth } from "@/hooks/use-auth";
import { useLoginForm } from "@/hooks/use-login-form";
import { FormField } from "@/components/forms/FormField";
import { PasswordField } from "@/components/forms/PasswordField";
import { GoogleAuthButton } from "@/components/forms/GoogleAuthButton";

// Single Responsibility: Component handles login page UI and authentication
export default function LoginPage() {
<<<<<<< HEAD
  const { user, error, isAuthenticated, loading, clearError } = useAuth();
=======
  return (
    <Suspense fallback={<div>Loading...</div>}>
      <LoginPageContent />
    </Suspense>
  );
}

function LoginPageContent() {
  const { user, error, isAuthenticated, loading } = useAuth();
>>>>>>> eb38ac3d
  const router = useRouter();
  const searchParams = useSearchParams();
  const [successMessage, setSuccessMessage] = useState<string | null>(null);

  // Dependency Inversion: Use custom hook for form management
  const form = useLoginForm();

  // Check for success message from URL params
  useEffect(() => {
<<<<<<< HEAD
    const message = searchParams.get('message');
    if (message === 'password-reset-success') {
      setSuccessMessage('Password reset successful! You can now log in with your new password.');
      // Clear any existing auth errors when showing success message
      clearError();
=======
    const message = searchParams.get("message");
    if (message === "password-reset-success") {
      setSuccessMessage(
        "Password reset successful! You can now log in with your new password."
      );
>>>>>>> eb38ac3d
      // Clear the message after 5 seconds
      setTimeout(() => setSuccessMessage(null), 5000);
    }
  }, [searchParams, clearError]);

  // Single Responsibility: Handle authentication redirect
  useEffect(() => {
    if (!loading && isAuthenticated && user) {
      // Redirect to logged-in profile page
      router.replace("/profile/logged-in");
    }
  }, [loading, isAuthenticated, user, router]);

  // Additional effect to handle redirect after successful login
  useEffect(() => {
    if (!loading && isAuthenticated && user && !form.isSubmitting) {
      // Small delay to ensure state is fully updated
      const timer = setTimeout(() => {
        router.replace("/profile/logged-in");
      }, 100);

      return () => clearTimeout(timer);
    }
  }, [loading, isAuthenticated, user, form.isSubmitting, router]);

  // Fallback redirect mechanism - check for successful login
  useEffect(() => {
    const checkForSuccessfulLogin = () => {
      // Check if user is authenticated (from JWT token)
      if (!loading && isAuthenticated && user) {
        router.replace("/profile/logged-in");
      }
    };

    // Check immediately and also after a delay
    checkForSuccessfulLogin();
    const timer = setTimeout(checkForSuccessfulLogin, 500);

    return () => clearTimeout(timer);
  }, [loading, isAuthenticated, user, router]);

  // Single Responsibility: Handle Google authentication
  const handleGoogleAuth = () => {
    // Placeholder for Google authentication
    // TODO: Implement Google OAuth
  };

  // Show loading while checking authentication
  if (loading) {
    return (
      <div className="min-h-screen bg-background text-foreground flex items-center justify-center">
        <div className="text-melodia-teal">Loading...</div>
      </div>
    );
  }

  return (
    <div className="min-h-screen bg-background text-foreground flex flex-col">
      {/* Main Content */}
      <main className="flex-grow flex flex-col items-center justify-center p-4 text-center">
        {/* Melodia Logo */}
        <div className="mb-8">
          <Image
            src="/images/melodia-logo.jpeg"
            alt="Melodia Logo"
            width={180}
            height={180}
            className="mx-auto"
            priority
          />
        </div>

        <h2 className="font-heading text-2xl text-melodia-teal mb-8">
          Log in to your account
        </h2>

        <div className="w-full max-w-sm space-y-4">
          {/* Google Sign In Button */}
          <GoogleAuthButton onClick={handleGoogleAuth} />

          {/* OR Divider */}
          <div className="relative flex py-4 items-center">
            <div className="flex-grow border-t border-melodia-teal/20"></div>
            <span className="flex-shrink mx-4 text-melodia-teal/60 font-body">
              OR
            </span>
            <div className="flex-grow border-t border-melodia-teal/20"></div>
          </div>

          {/* Login Form */}
          <form onSubmit={form.handleSubmit} className="space-y-4">
            <FormField
              id="email"
              type="email"
              placeholder="Email"
              value={form.email}
              onChange={form.handleEmailChange}
              error={form.validation.errors.email}
              required
            />

            <PasswordField
              id="password"
              placeholder="Password"
              value={form.password}
              onChange={form.handlePasswordChange}
              error={form.validation.errors.password}
              required
              showPassword={form.showPassword}
              onToggleVisibility={() =>
                form.setShowPassword(!form.showPassword)
              }
            />

            <div className="text-right">
              <Link href="/profile/forgot-password">
                <span className="text-accent text-sm hover:underline font-body font-bold mb-2">
                  Forgot Password?
                </span>
              </Link>
            </div>

            <Button
              type="submit"
              disabled={!form.isFormValid || form.isSubmitting}
              className="w-full bg-melodia-yellow text-melodia-teal font-bold py-3 px-4 rounded-xl hover:bg-melodia-yellow/90 transition-colors disabled:opacity-50 disabled:cursor-not-allowed"
            >
              {form.isSubmitting ? "Logging in..." : "Log In"}
            </Button>

            {/* Success Message */}
            {successMessage && (
              <div className="text-sm text-green-600 text-center bg-green-50 border border-green-200 rounded-lg p-3">
                {successMessage}
              </div>
            )}

            {/* Form Error Message */}
            {form.error && (
              <div className="text-sm text-red-500 text-center bg-red-50 border border-red-200 rounded-lg p-3">
                {form.error}
              </div>
            )}

            {/* Auth Error Message */}
            {error && (
              <div className="text-sm text-melodia-coral text-center">
                {error}
              </div>
            )}

            {form.isSubmitting && (
              <div className="text-sm text-melodia-teal text-center">
                Logging you in...
              </div>
            )}
          </form>

          {/* Sign Up Link */}
          <div className="text-center">
            <span className="text-melodia-teal font-body">
              Don&apos;t have an account?
            </span>
            <Link
              href="/profile/signup"
              className="ml-1 text-melodia-coral font-medium hover:underline font-body"
            >
              Sign Up
            </Link>
          </div>
        </div>
      </main>
    </div>
  );
}<|MERGE_RESOLUTION|>--- conflicted
+++ resolved
@@ -13,9 +13,6 @@
 
 // Single Responsibility: Component handles login page UI and authentication
 export default function LoginPage() {
-<<<<<<< HEAD
-  const { user, error, isAuthenticated, loading, clearError } = useAuth();
-=======
   return (
     <Suspense fallback={<div>Loading...</div>}>
       <LoginPageContent />
@@ -25,7 +22,6 @@
 
 function LoginPageContent() {
   const { user, error, isAuthenticated, loading } = useAuth();
->>>>>>> eb38ac3d
   const router = useRouter();
   const searchParams = useSearchParams();
   const [successMessage, setSuccessMessage] = useState<string | null>(null);
@@ -35,19 +31,11 @@
 
   // Check for success message from URL params
   useEffect(() => {
-<<<<<<< HEAD
-    const message = searchParams.get('message');
-    if (message === 'password-reset-success') {
-      setSuccessMessage('Password reset successful! You can now log in with your new password.');
-      // Clear any existing auth errors when showing success message
-      clearError();
-=======
     const message = searchParams.get("message");
     if (message === "password-reset-success") {
       setSuccessMessage(
         "Password reset successful! You can now log in with your new password."
       );
->>>>>>> eb38ac3d
       // Clear the message after 5 seconds
       setTimeout(() => setSuccessMessage(null), 5000);
     }
