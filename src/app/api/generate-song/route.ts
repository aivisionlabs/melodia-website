import { NextRequest, NextResponse } from 'next/server'
import { SunoAPIFactory } from '@/lib/suno-api'
import { db } from '@/lib/db'
<<<<<<< HEAD
import { songRequestsTable, paymentsTable } from '@/lib/db/schema'
=======
import { songsTable, songRequestsTable } from '@/lib/db/schema'
>>>>>>> b7a0d0b3
import { eq } from 'drizzle-orm'
import { getCurrentUser } from '@/lib/user-actions'
import { getUserContextFromRequest } from '@/lib/middleware-utils'
import { createOrUpdateSongWithTask } from '@/lib/db/services'

export async function POST(request: NextRequest) {
  try {
    const { recipientDetails, requestId, userId, anonymousUserId, title, lyrics, style } = await request.json()
    const demoMode = process.env.DEMO_MODE === 'true'


    if (!title || !lyrics || !style) {
      return NextResponse.json(
        { error: true, message: 'Missing required fields: title, lyrics, style' },
        { status: 400 }
      )
    }

    // Check payment status if requestId is provided
    if (requestId) {
      // Get user context from middleware
      const userContext = getUserContextFromRequest(request);

      // Get user ID from middleware, request body, or demo mode
      let currentUser = null;

      if (userContext.userId) {
        // Use authenticated user from middleware
        currentUser = { id: userContext.userId } as any;
      } else if (userId) {
        // Use provided userId (for registered users)
        currentUser = { id: userId } as any;
      } else if (demoMode) {
        // For demo mode, use a default user ID
        currentUser = { id: 1 } as any;
      } else {
        // Try to get from authentication (fallback)
        currentUser = await getCurrentUser();
        // If no authenticated user, we'll handle anonymous users below
      }

      // Get song request
      const songRequest = await db
        .select()
        .from(songRequestsTable)
        .where(eq(songRequestsTable.id, requestId))
        .limit(1);

      if (songRequest.length === 0) {
        return NextResponse.json(
          { error: true, message: 'Song request not found' },
          { status: 404 }
        );
      }

      // Handle authorization for different user types
      if (!demoMode) {
        // Check if this is an anonymous user request
        console.log('Authorization check:', {
          anonymousUserId,
          dbAnonymousUserId: songRequest[0].anonymous_user_id,
          currentUser,
          dbUserId: songRequest[0].user_id
        });

        if ((userContext.anonymousUserId || anonymousUserId) && songRequest[0].anonymous_user_id === (userContext.anonymousUserId || anonymousUserId)) {
          // Anonymous user owns this request - allow access
          currentUser = { id: null, anonymousUserId: userContext.anonymousUserId || anonymousUserId } as any;
        }
        // Check if this is a registered user request
        else if (currentUser && songRequest[0].user_id === currentUser.id) {
          // Registered user owns this request - allow access
        }
        // Check if no user is logged in but the song request exists with user_id
        else if (!currentUser && songRequest[0].user_id) {
          // Use the user_id from the song request as the current user
          currentUser = { id: songRequest[0].user_id } as any;
        }
        // Check if no user is logged in but the song request exists with anonymous_user_id
        else if (!currentUser && songRequest[0].anonymous_user_id) {
          // Use the anonymous_user_id from the song request
          currentUser = { id: null, anonymousUserId: songRequest[0].anonymous_user_id } as any;
        }
        else {
          // No valid ownership found
          return NextResponse.json(
            { error: true, message: 'Unauthorized access' },
            { status: 403 }
          );
        }
      }

      // Check payment status only if payment is required and not in demo mode
      if (!demoMode) {
        // Check if there's a completed payment for this song request
<<<<<<< HEAD
        await db
          .select()
          .from(paymentsTable)
          .where(eq(paymentsTable.song_request_id, requestId))
          .limit(1);
=======
        // const payment = await db
        //   .select()
        //   .from(paymentsTable)
        //   .where(eq(paymentsTable.song_request_id, requestId))
        //   .limit(1);
>>>>>>> b7a0d0b3

        // Payment validation is currently disabled
        // if (payment.length === 0 || payment[0].status !== 'completed') {
        //   return NextResponse.json(
        //     {
        //       error: true,
        //       message: 'Payment required',
        //       requiresPayment: true,
        //       paymentStatus: payment[0]?.status || 'pending'
        //     },
        //     { status: 402 }
        //   );
        // }
      }

      // Demo mode - return mock response without hitting real APIs
      if (demoMode) {
        console.log('🎭 DEMO MODE: Using mock response instead of real Suno API')

        const mockTaskId = `demo-task-${Date.now()}`

<<<<<<< HEAD
        // Use unified service for song creation/update
        const songResult = await createOrUpdateSongWithTask(
          requestId,
          mockTaskId,
          recipientDetails,
          true // isDemoMode
        )
=======
        // Check for existing song first, then create or update
        let songId: number | null = null
        try {
          // Check if song already exists for this request
          const existingSongs = await db
            .select()
            .from(songsTable)
            .where(eq(songsTable.song_request_id, requestId))
            .limit(1)

          if (existingSongs.length > 0) {
            // Song already exists - return existing song ID
            songId = existingSongs[0].id
            console.log('Demo mode: Found existing song:', { songId, requestId })

            // Update the existing song with new task ID
            await db
              .update(songsTable)
              .set({
                metadata: {
                  suno_task_id: mockTaskId,
                }
              })
              .where(eq(songsTable.id, songId))
          } else {
            // Create new song record
            const timestamp = Date.now()
            const randomSuffix = Math.random().toString(36).substring(2, 8)
            const slug = `${(recipientDetails || 'song').toLowerCase().replace(/\s+/g, '-')}-${timestamp}-${randomSuffix}`

            const [song] = await db
              .insert(songsTable)
              .values({
                song_request_id: requestId,
                slug,
                status: 'PENDING',
                song_variants: {},
                variant_timestamp_lyrics_api_response: {},
                variant_timestamp_lyrics_processed: {},
                metadata: {
                  suno_task_id: mockTaskId,
                }
              })
              .returning({ id: songsTable.id })

            songId = song.id
            console.log('Demo song created in database:', { songId, taskId: mockTaskId })
          }

          await db
            .update(songRequestsTable)
            .set({
              status: 'PENDING'
            })
            .where(eq(songRequestsTable.id, requestId))
>>>>>>> b7a0d0b3

        if (!songResult.success) {
          return NextResponse.json(
            { error: true, message: songResult.error || 'Failed to create or find song in demo mode' },
            { status: 500 }
          )
        }

        return NextResponse.json({
          success: true,
          taskId: mockTaskId,
          songId: songResult.songId,
          message: 'Demo song generation started successfully',
          demoMode: true
        })
      }

      // If not demo mode, proceed with real API call
      // Create the prompt for Suno API

      // Initialize Suno API
      const sunoAPI = SunoAPIFactory.getAPI()
      console.log('SunoAPI initialized:', typeof sunoAPI)
      // Generate song
      const generateRequest = {
        prompt: lyrics,
        style,
        title,
        customMode: true,
        instrumental: false,
        model: 'V5',
        callBackUrl: `${process.env.NEXT_PUBLIC_BASE_URL}/api/song-callback`
      }

      console.log('Sending request to Suno API:', generateRequest)

      let generateResponse;
      try {
        generateResponse = await sunoAPI.generateSong(generateRequest)
        console.log('Suno API response:', generateResponse)
      } catch (apiError) {
        console.error('Suno API error:', apiError)
        return NextResponse.json(
          { error: true, message: 'Failed to generate song with Suno API' },
          { status: 500 }
        )
      }

      // Check if the response has an error
      if (generateResponse.code !== 0 && generateResponse.code !== 200) {
        console.error('Suno API returned error:', generateResponse)
        return NextResponse.json(
          {
            error: true,
            message: generateResponse.msg || 'Suno API returned an error',
            code: generateResponse.code
          },
          { status: 400 }
        )
      }

      // Check if we have valid data
      if (!generateResponse.data || !generateResponse.data.taskId) {
        console.error('Invalid response from Suno API:', generateResponse)
        return NextResponse.json(
          { error: true, message: 'Invalid response from Suno API - no task ID received' },
          { status: 500 }
        )
      }

      const taskId = generateResponse.data.taskId;

      // Use unified service for song creation/update
      let songId: number | null = null
      if (requestId) {
        const songResult = await createOrUpdateSongWithTask(
          requestId,
          taskId,
          recipientDetails,
          false // isDemoMode
        )

        if (!songResult.success) {
          console.error('Failed to create or update song:', songResult.error)
          // Continue with response even if DB update fails
        } else {
          songId = songResult.songId || null
        }
      }

      return NextResponse.json({
        success: true,
        taskId,
        songId,
        message: 'Song generation completed successfully',
      })
    }

    // If no requestId, return error
    return NextResponse.json(
      { error: true, message: 'Request ID is required' },
      { status: 400 }
    )

  } catch (error) {
    console.error('Error generating song:', error)
    return NextResponse.json(
      { error: true, message: 'Failed to generate song' },
      { status: 500 }
    )
  }
}<|MERGE_RESOLUTION|>--- conflicted
+++ resolved
@@ -1,11 +1,7 @@
 import { NextRequest, NextResponse } from 'next/server'
 import { SunoAPIFactory } from '@/lib/suno-api'
 import { db } from '@/lib/db'
-<<<<<<< HEAD
-import { songRequestsTable, paymentsTable } from '@/lib/db/schema'
-=======
-import { songsTable, songRequestsTable } from '@/lib/db/schema'
->>>>>>> b7a0d0b3
+import { songRequestsTable } from '@/lib/db/schema'
 import { eq } from 'drizzle-orm'
 import { getCurrentUser } from '@/lib/user-actions'
 import { getUserContextFromRequest } from '@/lib/middleware-utils'
@@ -101,19 +97,11 @@
       // Check payment status only if payment is required and not in demo mode
       if (!demoMode) {
         // Check if there's a completed payment for this song request
-<<<<<<< HEAD
-        await db
-          .select()
-          .from(paymentsTable)
-          .where(eq(paymentsTable.song_request_id, requestId))
-          .limit(1);
-=======
         // const payment = await db
         //   .select()
         //   .from(paymentsTable)
         //   .where(eq(paymentsTable.song_request_id, requestId))
         //   .limit(1);
->>>>>>> b7a0d0b3
 
         // Payment validation is currently disabled
         // if (payment.length === 0 || payment[0].status !== 'completed') {
@@ -135,7 +123,6 @@
 
         const mockTaskId = `demo-task-${Date.now()}`
 
-<<<<<<< HEAD
         // Use unified service for song creation/update
         const songResult = await createOrUpdateSongWithTask(
           requestId,
@@ -143,63 +130,6 @@
           recipientDetails,
           true // isDemoMode
         )
-=======
-        // Check for existing song first, then create or update
-        let songId: number | null = null
-        try {
-          // Check if song already exists for this request
-          const existingSongs = await db
-            .select()
-            .from(songsTable)
-            .where(eq(songsTable.song_request_id, requestId))
-            .limit(1)
-
-          if (existingSongs.length > 0) {
-            // Song already exists - return existing song ID
-            songId = existingSongs[0].id
-            console.log('Demo mode: Found existing song:', { songId, requestId })
-
-            // Update the existing song with new task ID
-            await db
-              .update(songsTable)
-              .set({
-                metadata: {
-                  suno_task_id: mockTaskId,
-                }
-              })
-              .where(eq(songsTable.id, songId))
-          } else {
-            // Create new song record
-            const timestamp = Date.now()
-            const randomSuffix = Math.random().toString(36).substring(2, 8)
-            const slug = `${(recipientDetails || 'song').toLowerCase().replace(/\s+/g, '-')}-${timestamp}-${randomSuffix}`
-
-            const [song] = await db
-              .insert(songsTable)
-              .values({
-                song_request_id: requestId,
-                slug,
-                status: 'PENDING',
-                song_variants: {},
-                variant_timestamp_lyrics_api_response: {},
-                variant_timestamp_lyrics_processed: {},
-                metadata: {
-                  suno_task_id: mockTaskId,
-                }
-              })
-              .returning({ id: songsTable.id })
-
-            songId = song.id
-            console.log('Demo song created in database:', { songId, taskId: mockTaskId })
-          }
-
-          await db
-            .update(songRequestsTable)
-            .set({
-              status: 'PENDING'
-            })
-            .where(eq(songRequestsTable.id, requestId))
->>>>>>> b7a0d0b3
 
         if (!songResult.success) {
           return NextResponse.json(
