--- conflicted
+++ resolved
@@ -1,5 +1,3 @@
-import { NextRequest, NextResponse } from 'next/server'
-import { and, desc, eq, or, isNull, ne } from 'drizzle-orm'
 import { db } from '@/lib/db'
 import {
   lyricsDraftsTable,
@@ -7,10 +5,11 @@
   songRequestsTable,
   songsTable,
 } from '@/lib/db/schema'
-import { getCurrentUser } from '@/lib/user-actions'
-import { sanitizeAnonymousUserId, validateUserOwnership } from '@/lib/utils/validation'
+import { getUserContextFromRequest } from '@/lib/middleware-utils'
 import { calculateVariantStatus, VariantData } from '@/lib/services/song-status-calculation-service'
-import { getUserContextFromRequest } from '@/lib/middleware-utils'
+import { sanitizeAnonymousUserId } from '@/lib/utils/validation'
+import { desc, eq, inArray, ne } from 'drizzle-orm'
+import { NextRequest, NextResponse } from 'next/server'
 
 type ApiSongVariant = {
   index: number
@@ -46,7 +45,6 @@
     // Get user context from middleware - this is the ONLY source of truth
     const userContext = getUserContextFromRequest(request)
 
-<<<<<<< HEAD
     // Validate that we have proper user context
     if (!userContext.userId && !userContext.anonymousUserId) {
       return NextResponse.json(
@@ -57,15 +55,6 @@
         { status: 401 }
       )
     }
-=======
-    const userIdParam = searchParams.get('userId')
-    const anonymousUserIdParam = searchParams.get('anonymousUserId')
-    
-    
-    const currentUser = await getCurrentUser()
-    const userId = userContext.userId || currentUser?.id || (userIdParam ? parseInt(userIdParam) : null)
-    const anonymousUserId = sanitizeAnonymousUserId(anonymousUserIdParam || userContext.anonymousUserId)
->>>>>>> 6c7e0a2c
 
     const userId = userContext.userId
     const anonymousUserId = userContext.anonymousUserId
@@ -91,8 +80,8 @@
       ? eq(songRequestsTable.user_id, userId)
       : eq(songRequestsTable.anonymous_user_id, anonymousUserId!)
 
-    // 1) Fetch completed song requests with recipient details
-    const completedRequests = await db
+    // Fetch all song requests for owner
+    const allRequests = await db
       .select({
         id: songRequestsTable.id,
         status: songRequestsTable.status,
@@ -100,51 +89,25 @@
         recipient_details: songRequestsTable.recipient_details,
       })
       .from(songRequestsTable)
-      .where(
-        and(
-          ownershipFilter,
-          eq(songRequestsTable.status, 'completed')
-        )
-      )
+      .where(ownershipFilter)
       .orderBy(desc(songRequestsTable.created_at))
 
-
-    // 2) Fetch not completed song requests (pending/processing) with recipient details
-    const inProgressRequests = await db
-      .select({
-        id: songRequestsTable.id,
-        status: songRequestsTable.status,
-        created_at: songRequestsTable.created_at,
-        recipient_details: songRequestsTable.recipient_details,
-      })
-      .from(songRequestsTable)
-      .where(
-        and(
-          ownershipFilter,
-          or(eq(songRequestsTable.status, 'pending'), eq(songRequestsTable.status, 'processing'))
-        )
-      )
-      .orderBy(desc(songRequestsTable.created_at))
-
-    // 3) Fetch songs for completed requests only
-    const completedRequestIds = new Set(completedRequests.map((r) => r.id))
-
-    const completedSongsQuery = await db
+    // Fetch songs for all owner requests
+    const requestIds = new Set(allRequests.map((r) => r.id))
+    const songsQuery = await db
       .select()
       .from(songsTable)
       .where(
         // Filter songs that are not deleted
         ne(songsTable.is_deleted, true),
       )
-
-    const completedSongsAll = (completedSongsQuery as SelectSong[]).filter((s) => completedRequestIds.has(s.song_request_id))
-    // Sort by created_at desc
-    completedSongsAll.sort((a, b) => new Date(b.created_at as any).getTime() - new Date(a.created_at as any).getTime())
-
-    const total = completedSongsAll.length
+    const songsAll = (songsQuery as SelectSong[]).filter((s) => requestIds.has(s.song_request_id))
+    // Sort songs by created_at desc for pagination of completed section
+    songsAll.sort((a, b) => new Date(b.created_at as any).getTime() - new Date(a.created_at as any).getTime())
+    const total = songsAll.length
     const start = (page - 1) * pageSize
     const end = start + pageSize
-    const pageSongs = completedSongsAll.slice(start, end)
+    const pageSongs = songsAll.slice(start, end)
 
     // Helper: fetch latest lyrics draft title for a request
     async function fetchTitleForRequest(requestId: number): Promise<string> {
@@ -214,18 +177,45 @@
       })
     }
 
-    // Helper: fetch song title for in-progress requests
-    const inProgressWithTitles = await Promise.all(
-      inProgressRequests.map(async (r) => {
-        const title = await fetchTitleForRequest(r.id);
-        return {
-          id: r.id,
-          status: r.status,
-          created_at: r.created_at,
-          title: title !== 'Untitled Song' ? title : `For ${r.recipient_details}`,
-        };
-      })
-    );
+    // Build stage-based items list
+    type Stage = 'SONG_REQUEST_CREATED' | 'LYRICS_CREATED' | 'SONG_CREATED'
+    const songRequestIdToSong: Record<number, SelectSong | undefined> = {}
+    for (const s of songsAll) songRequestIdToSong[s.song_request_id] = s
+
+    // For lyrics presence check, fetch draft existence per request
+    const draftsExistence: Record<number, boolean> = {}
+    if (allRequests.length > 0) {
+      const ids = allRequests.map(r => r.id)
+      // Efficient existence check per request
+      // Note: drizzle lacks EXISTS per-group; fetch last draft ids
+      const latestDrafts = await db
+        .select({
+          id: lyricsDraftsTable.id,
+          song_request_id: lyricsDraftsTable.song_request_id,
+          version: lyricsDraftsTable.version
+        })
+        .from(lyricsDraftsTable)
+        .where(inArray(lyricsDraftsTable.song_request_id, ids))
+      for (const d of latestDrafts) draftsExistence[d.song_request_id] = true
+    }
+
+    const items = await Promise.all(allRequests.map(async (r) => {
+      const hasSong = Boolean(songRequestIdToSong[r.id])
+      const hasDraft = Boolean(draftsExistence[r.id])
+      const stage: Stage = hasSong ? 'SONG_CREATED' : (hasDraft ? 'LYRICS_CREATED' : 'SONG_REQUEST_CREATED')
+      const title = await fetchTitleForRequest(r.id)
+      return {
+        requestId: r.id,
+        createdAt: r.created_at,
+        stage,
+        title: title !== 'Untitled Song' ? title : `For ${r.recipient_details}`,
+        // Only when song exists, attach minimal song summary for convenience
+        song: hasSong ? {
+          id: songRequestIdToSong[r.id]!.id,
+          slug: songRequestIdToSong[r.id]!.slug,
+        } : null
+      }
+    }))
 
     return NextResponse.json({
       success: true,
@@ -234,7 +224,7 @@
       total,
       hasMore: end < total,
       songs,
-      inProgressRequests: inProgressWithTitles,
+      items,
     })
   } catch (error) {
     console.error('Error in fetch-user-song:', error)
