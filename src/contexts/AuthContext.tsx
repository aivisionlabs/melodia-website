"use client";

import React, {
  createContext,
  useContext,
  useEffect,
  useState,
  useCallback,
  ReactNode,
} from "react";
import { User } from "@/types";

interface AuthState {
  user: User | null;
  loading: boolean;
  error: string | null;
  isAuthenticated: boolean;
}

interface AuthContextType extends AuthState {
<<<<<<< HEAD
  login: (email: string, password: string) => Promise<{ success: boolean; error?: string }>;
  register: (email: string, password: string, name: string) => Promise<{ success: boolean; error?: string }>;
  loginWithGoogle: () => Promise<{ success: boolean; error?: string }>;
=======
  login: (
    email: string,
    password: string
  ) => Promise<{ success: boolean; error?: string }>;
  register: (
    email: string,
    password: string,
    name: string
  ) => Promise<{ success: boolean; error?: string }>;
>>>>>>> eb38ac3d
  logout: () => Promise<{ success: boolean; error?: string }>;
  refreshUser: () => Promise<void>;
  clearError: () => void;
}

const AuthContext = createContext<AuthContextType | undefined>(undefined);

interface AuthProviderProps {
  children: ReactNode;
}

export const AuthProvider: React.FC<AuthProviderProps> = ({ children }) => {
  const [authState, setAuthState] = useState<AuthState>({
    user: null,
    loading: true,
    error: null,
    isAuthenticated: false,
  });

  // Fetch user data from API - JWT cookie is the source of truth
  const fetchUserData = useCallback(async (): Promise<User | null> => {
    try {
      const response = await fetch("/api/auth/me", {
        method: "GET",
        credentials: "include",
      });

      if (response.ok) {
        const data = await response.json();
        if (data.success && data.data.user) {
          return data.data.user;
        }
      }
      return null;
    } catch (error) {
      console.error("Error fetching user data:", error);
      return null;
    }
  }, []);

  // Initialize auth state - simplified without localStorage cache
  const initializeAuth = useCallback(async () => {
    try {
      const user = await fetchUserData();

      setAuthState({
        user,
        loading: false,
        error: null,
        isAuthenticated: !!user,
      });
    } catch (error) {
      console.error("Auth initialization error:", error);
      setAuthState({
        user: null,
        loading: false,
        error: "Failed to check authentication status",
        isAuthenticated: false,
      });
    }
  }, [fetchUserData]);

  // Initialize on mount
  useEffect(() => {
    initializeAuth();
  }, [initializeAuth]);

  // Login function
  const login = useCallback(async (email: string, password: string) => {
    setAuthState((prev) => ({ ...prev, loading: true, error: null }));

    try {
      const response = await fetch("/api/auth/login", {
        method: "POST",
        headers: { "Content-Type": "application/json" },
        credentials: "include",
        body: JSON.stringify({
          email,
          password,
          anonymous_user_id:
            localStorage.getItem("anonymous_user_id") || undefined,
        }),
      });

      const data = await response.json();

      if (data.success && data.data.user) {
        const user = data.data.user;
        // Clear anonymous user ID after successful login
        localStorage.removeItem("anonymous_user_id");
        setAuthState({
          user,
          loading: false,
          error: null,
          isAuthenticated: true,
        });
        return { success: true };
      } else {
        setAuthState((prev) => ({
          ...prev,
          loading: false,
          error: data.error?.message || "Login failed",
        }));
        return {
          success: false,
          error: data.error?.message || "Login failed",
        };
      }
    } catch (_error) {
      const errorMessage = "Error during login, please try again";
      console.error(_error);
      setAuthState((prev) => ({
        ...prev,
        loading: false,
        error: errorMessage,
      }));
      return { success: false, error: errorMessage };
    }
  }, []);

  // Register function
  const register = useCallback(
    async (email: string, password: string, name: string) => {
      setAuthState((prev) => ({ ...prev, loading: true, error: null }));

      try {
        const response = await fetch("/api/auth/register", {
          method: "POST",
          headers: { "Content-Type": "application/json" },
          credentials: "include",
          body: JSON.stringify({
            email,
            password,
            name,
            anonymous_user_id:
              localStorage.getItem("anonymous_user_id") || undefined,
          }),
        });

        const data = await response.json();

        if (data.success) {
          // Registration successful, but user might need email verification
          if (data.user) {
            const user = data.user;
            setAuthState({
              user,
              loading: false,
              error: null,
              isAuthenticated: true,
            });
            // Clear anonymous id after successful registration
            localStorage.removeItem("anonymous_user_id");
          } else {
            setAuthState((prev) => ({
              ...prev,
              loading: false,
            }));
          }
          return { success: true };
        } else {
          setAuthState((prev) => ({
            ...prev,
            loading: false,
            error: data.error?.message || "Registration failed",
          }));
          return {
            success: false,
            error: data.error?.message || "Registration failed",
          };
        }
      } catch (_error) {
        const errorMessage = "Error during registration, please try again";
        console.error(_error);
        setAuthState((prev) => ({
          ...prev,
          loading: false,
          error: errorMessage,
        }));
        return { success: false, error: errorMessage };
      }
    },
    []
  );

  // Google login function
  const loginWithGoogle = useCallback(async () => {
    setAuthState(prev => ({ ...prev, loading: true, error: null }));
    
    try {
      // Redirect to Google OAuth
      window.location.href = '/api/auth/google';
      return { success: true };
    } catch (error) {
      const errorMessage = 'Failed to initiate Google authentication';
      setAuthState(prev => ({
        ...prev,
        loading: false,
        error: errorMessage,
      }));
      return { success: false, error: errorMessage };
    }
  }, []);

  // Logout function
  const logout = useCallback(async () => {
    try {
      const response = await fetch("/api/auth/logout", {
        method: "POST",
        credentials: "include",
      });

      const data = await response.json();

      // Clear state regardless of API response
      // Clear anonymous user ID from localStorage on logout
      localStorage.removeItem("anonymous_user_id");
      setAuthState({
        user: null,
        loading: false,
        error: null,
        isAuthenticated: false,
      });

      if (data.success) {
        return { success: true };
      } else {
        return {
          success: false,
          error: data.error?.message || "Logout failed",
        };
      }
    } catch (error) {
      // Even if logout API fails, clear local state
      // Clear anonymous user ID from localStorage even if logout API fails
      localStorage.removeItem("anonymous_user_id");
      console.error("Logout api failed", error);
      setAuthState({
        user: null,
        loading: false,
        error: null,
        isAuthenticated: false,
      });
      return { success: false, error: "Network error during logout" };
    }
  }, []);

  // Refresh user data
  const refreshUser = useCallback(async () => {
    try {
      const user = await fetchUserData();
      setAuthState((prev) => ({
        ...prev,
        user,
        loading: false,
        isAuthenticated: !!user,
      }));
    } catch (error) {
      console.error("Error refreshing user data:", error);
    }
  }, [fetchUserData]);

  // Clear error
  const clearError = useCallback(() => {
    setAuthState((prev) => ({ ...prev, error: null }));
  }, []);

  const contextValue: AuthContextType = {
    ...authState,
    login,
    register,
    loginWithGoogle,
    logout,
    refreshUser,
    clearError,
  };

  return (
    <AuthContext.Provider value={contextValue}>{children}</AuthContext.Provider>
  );
};

// Custom hook to use auth context
export const useAuth = (): AuthContextType => {
  const context = useContext(AuthContext);
  if (context === undefined) {
    throw new Error("useAuth must be used within an AuthProvider");
  }
  return context;
};<|MERGE_RESOLUTION|>--- conflicted
+++ resolved
@@ -18,11 +18,8 @@
 }
 
 interface AuthContextType extends AuthState {
-<<<<<<< HEAD
-  login: (email: string, password: string) => Promise<{ success: boolean; error?: string }>;
-  register: (email: string, password: string, name: string) => Promise<{ success: boolean; error?: string }>;
+
   loginWithGoogle: () => Promise<{ success: boolean; error?: string }>;
-=======
   login: (
     email: string,
     password: string
@@ -32,7 +29,6 @@
     password: string,
     name: string
   ) => Promise<{ success: boolean; error?: string }>;
->>>>>>> eb38ac3d
   logout: () => Promise<{ success: boolean; error?: string }>;
   refreshUser: () => Promise<void>;
   clearError: () => void;
@@ -221,7 +217,7 @@
   // Google login function
   const loginWithGoogle = useCallback(async () => {
     setAuthState(prev => ({ ...prev, loading: true, error: null }));
-    
+
     try {
       // Redirect to Google OAuth
       window.location.href = '/api/auth/google';
