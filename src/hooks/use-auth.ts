--- conflicted
+++ resolved
@@ -1,234 +1,257 @@
-'use client'
-
-import { useState, useEffect, useCallback } from 'react'
-import { User } from '@/types'
-import { apiPost } from '@/lib/api-utils'
+'use client';
+
+import { useState, useEffect, useCallback } from 'react';
+import { User } from '@/types';
+import { apiPost } from '@/lib/api-utils';
 
 interface AuthState {
-  user: User | null
-  loading: boolean
-  error: string | null
-  isAuthenticated: boolean
+    user: User | null;
+    loading: boolean;
+    error: string | null;
+    isAuthenticated: boolean;
 }
 
 export const useAuth = () => {
-  const [authState, setAuthState] = useState<AuthState>({
-    user: null,
-    loading: true,
-    error: null,
-    isAuthenticated: false
-  })
-
-  // Check for existing session on mount
-  useEffect(() => {
-    const checkSession = async () => {
-      try {
-        // Check authentication status via API (JWT cookie will be sent automatically)
-        const response = await fetch('/api/auth/me', {
-          method: 'GET',
-          credentials: 'include', // Include cookies
-        });
-
-        if (response.ok) {
-          const data = await response.json();
-          if (data.success && data.data.user) {
+    const [authState, setAuthState] = useState<AuthState>({
+        user: null,
+        loading: true,
+        error: null,
+        isAuthenticated: false,
+    });
+
+    // Check for existing session on mount
+    useEffect(() => {
+        const checkSession = async () => {
+            try {
+                // Check authentication status via API (JWT cookie will be sent automatically)
+                const response = await fetch('/api/auth/me', {
+                    method: 'GET',
+                    credentials: 'include', // Include cookies
+                });
+
+                if (response.ok) {
+                    const data = await response.json();
+                    if (data.success && data.data.user) {
+                        setAuthState({
+                            user: data.data.user,
+                            loading: false,
+                            error: null,
+                            isAuthenticated: true,
+                        });
+                    } else {
+                        setAuthState({
+                            user: null,
+                            loading: false,
+                            error: null,
+                            isAuthenticated: false,
+                        });
+                    }
+                } else {
+                    // No valid session
+                    setAuthState({
+                        user: null,
+                        loading: false,
+                        error: null,
+                        isAuthenticated: false,
+                    });
+                }
+            } catch (error) {
+                console.error('Session check error:', error);
+                setAuthState({
+                    user: null,
+                    loading: false,
+                    error: 'Failed to check authentication status',
+                    isAuthenticated: false,
+                });
+            }
+        };
+
+        checkSession();
+    }, []);
+
+    // Login function (for future use)
+    const login = useCallback(async (email: string, password: string) => {
+        setAuthState((prev) => ({ ...prev, loading: true, error: null }));
+
+        try {
+            const response = await fetch('/api/auth/login', {
+                method: 'POST',
+                headers: {
+                    'Content-Type': 'application/json',
+                },
+                credentials: 'include',
+                body: JSON.stringify({
+                    email,
+                    password,
+                    anonymous_user_id:
+                        localStorage.getItem('anonymous_user_id') || undefined,
+                }),
+            });
+
+            const data = await response.json();
+
+            if (data.success) {
+                setAuthState({
+                    user: data.data.user,
+                    loading: false,
+                    error: null,
+                    isAuthenticated: true,
+                });
+                return { success: true };
+            } else {
+                setAuthState((prev) => ({
+                    ...prev,
+                    loading: false,
+                    error: data.error?.message || 'Login failed',
+                }));
+                return { success: false, error: data.error?.message };
+            }
+        } catch (error) {
+            const errorMessage = 'Network error. Please try again.';
+            setAuthState((prev) => ({
+                ...prev,
+                loading: false,
+                error: errorMessage,
+            }));
+            return { success: false, error: errorMessage };
+        }
+    }, []);
+
+    const register = useCallback(
+        async (email: string, password: string, name: string) => {
+            setAuthState((prev) => ({ ...prev, loading: true, error: null }));
+
+            try {
+                const response = await apiPost('/api/auth/register', {
+                    email,
+                    password,
+                    name,
+                    anonymous_user_id:
+                        localStorage.getItem('anonymous_user_id') || undefined,
+                });
+
+                const result = await response.json();
+
+                if (result.success && result.user) {
+                    // Store user data in localStorage (simplified session management)
+                    localStorage.setItem(
+                        'user-session',
+                        JSON.stringify(result.user)
+                    );
+                    // Clear anonymous id after signup
+                    localStorage.removeItem('anonymous_user_id');
+
+                    setAuthState({
+                        user: result.user,
+                        loading: false,
+                        error: null,
+                        isAuthenticated: true,
+                    });
+
+                    return { success: true };
+                } else {
+                    setAuthState((prev) => ({
+                        ...prev,
+                        loading: false,
+                        error: result.error || 'Registration failed',
+                    }));
+
+                    return { success: false, error: result.error };
+                }
+            } catch (error) {
+                console.error('Registration error:', error);
+                setAuthState((prev) => ({
+                    ...prev,
+                    loading: false,
+                    error: 'An unexpected error occurred',
+                }));
+
+                return {
+                    success: false,
+                    error: 'An unexpected error occurred',
+                };
+            }
+        },
+        []
+    );
+
+    // Logout function
+    const logout = useCallback(async () => {
+        try {
+            const response = await apiPost(
+                '/api/auth/logout',
+                {},
+                {
+                    credentials: 'include',
+                }
+            );
+
+            const result = await response.json();
+
+            if (result.success) {
+                // Clear session data
+                localStorage.removeItem('user-session');
+
+                setAuthState({
+                    user: null,
+                    loading: false,
+                    error: null,
+                    isAuthenticated: false,
+                });
+
+                return { success: true };
+            } else {
+                setAuthState((prev) => ({
+                    ...prev,
+                    loading: false,
+                    error: result.error || 'Logout failed',
+                }));
+
+                return { success: false, error: result.error };
+            }
+        } catch (error) {
+            console.error('Logout error:', error);
+        } finally {
             setAuthState({
-              user: data.data.user,
-              loading: false,
-              error: null,
-              isAuthenticated: true
+                user: null,
+                loading: false,
+                error: null,
+                isAuthenticated: false,
             });
-          } else {
-            setAuthState({
-              user: null,
-              loading: false,
-              error: null,
-              isAuthenticated: false
+        }
+    }, []);
+
+    // Refresh user data
+    const refreshUser = useCallback(async () => {
+        try {
+            const response = await fetch('/api/auth/me', {
+                method: 'GET',
+                credentials: 'include',
             });
-          }
-        } else {
-          // No valid session
-          setAuthState({
-            user: null,
-            loading: false,
-            error: null,
-            isAuthenticated: false
-          });
+
+            if (response.ok) {
+                const data = await response.json();
+                if (data.success && data.data.user) {
+                    setAuthState((prev) => ({
+                        ...prev,
+                        user: data.data.user,
+                        isAuthenticated: true,
+                    }));
+                }
+            }
+        } catch (error) {
+            console.error('Refresh user error:', error);
         }
-      } catch (error) {
-        console.error('Session check error:', error);
-        setAuthState({
-          user: null,
-          loading: false,
-          error: 'Failed to check authentication status',
-          isAuthenticated: false
-        });
-      }
+    }, []);
+
+    return {
+        user: authState.user,
+        loading: authState.loading,
+        error: authState.error,
+        isAuthenticated: authState.isAuthenticated,
+        login,
+        register,
+        logout,
+        refreshUser,
     };
-
-    checkSession();
-  }, []);
-
-  // Login function (for future use)
-  const login = useCallback(async (email: string, password: string) => {
-    setAuthState(prev => ({ ...prev, loading: true, error: null }));
-
-    try {
-<<<<<<< HEAD
-      const response = await fetch('/api/auth/login', {
-        method: 'POST',
-        headers: {
-          'Content-Type': 'application/json',
-        },
-        credentials: 'include',
-        body: JSON.stringify({ email, password }),
-      });
-=======
-      const response = await apiPost('/api/auth/login', {
-        email,
-        password,
-        anonymous_user_id: localStorage.getItem('anonymous_user_id') || undefined
-      })
->>>>>>> fdd2df76
-
-      const data = await response.json();
-
-      if (data.success) {
-        setAuthState({
-          user: data.data.user,
-          loading: false,
-          error: null,
-          isAuthenticated: true
-        });
-        return { success: true };
-      } else {
-        setAuthState(prev => ({
-          ...prev,
-          loading: false,
-          error: data.error?.message || 'Login failed'
-        }));
-        return { success: false, error: data.error?.message };
-      }
-    } catch (error) {
-      const errorMessage = 'Network error. Please try again.';
-      setAuthState(prev => ({
-        ...prev,
-        loading: false,
-        error: errorMessage
-      }));
-      return { success: false, error: errorMessage };
-    }
-  }, []);
-
-  // Logout function
-  const logout = useCallback(async () => {
-    try {
-<<<<<<< HEAD
-      await fetch('/api/auth/logout', {
-        method: 'POST',
-        credentials: 'include',
-      });
-=======
-      const response = await apiPost('/api/auth/register', {
-        email,
-        password,
-        name,
-        anonymous_user_id: localStorage.getItem('anonymous_user_id') || undefined
-      })
-
-      const result = await response.json()
-
-      if (result.success && result.user) {
-        // Store user data in localStorage (simplified session management)
-        localStorage.setItem('user-session', JSON.stringify(result.user))
-        // Clear anonymous id after signup
-        localStorage.removeItem('anonymous_user_id')
-
-        setAuthState({
-          user: result.user,
-          loading: false,
-          error: null
-        })
-
-        return { success: true }
-      } else {
-        setAuthState(prev => ({
-          ...prev,
-          loading: false,
-          error: result.error || 'Registration failed'
-        }))
-
-        return { success: false, error: result.error }
-      }
->>>>>>> fdd2df76
-    } catch (error) {
-      console.error('Logout error:', error);
-    } finally {
-      setAuthState({
-        user: null,
-        loading: false,
-        error: null,
-        isAuthenticated: false
-      });
-    }
-  }, []);
-
-  // Refresh user data
-  const refreshUser = useCallback(async () => {
-    try {
-<<<<<<< HEAD
-      const response = await fetch('/api/auth/me', {
-        method: 'GET',
-        credentials: 'include',
-      });
-
-      if (response.ok) {
-        const data = await response.json();
-        if (data.success && data.data.user) {
-          setAuthState(prev => ({
-            ...prev,
-            user: data.data.user,
-            isAuthenticated: true
-          }));
-        }
-=======
-      const response = await apiPost('/api/auth/logout', {})
-
-      const result = await response.json()
-
-      if (result.success) {
-        // Clear session data
-        localStorage.removeItem('user-session')
-
-        setAuthState({
-          user: null,
-          loading: false,
-          error: null
-        })
-
-        return { success: true }
-      } else {
-        setAuthState(prev => ({
-          ...prev,
-          loading: false,
-          error: result.error || 'Logout failed'
-        }))
-
-        return { success: false, error: result.error }
->>>>>>> fdd2df76
-      }
-    } catch (error) {
-      console.error('Refresh user error:', error);
-    }
-  }, []);
-
-  return {
-    user: authState.user,
-    loading: authState.loading,
-    error: authState.error,
-    isAuthenticated: authState.isAuthenticated,
-    login,
-    logout,
-    refreshUser
-  };
 };